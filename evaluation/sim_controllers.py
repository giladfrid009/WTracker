import numpy as np
from ultralytics import YOLO
import cv2 as cv
from dataclasses import dataclass, field
from collections import deque
import pandas as pd

from dataset.bbox_utils import BoxConverter, BoxFormat
from utils.path_utils import *
from utils.io_utils import ImageSaver
from utils.config_base import ConfigBase
from utils.log_utils import CSVLogger
from evaluation.simulator import *
from evaluation.simulator import Simulator, TimingConfig
from dataset.bbox_utils import *


@dataclass
class YoloConfig(ConfigBase):
    model_path: str
    device: str = "cpu"
    task: str = "detect"
    verbose: bool = False
    pred_kwargs: dict = field(
        default_factory=lambda: {
            "imgsz": 416,
            "conf": 0.1,
        }
    )

    model: YOLO = field(default=None, init=False, repr=False)

    def __getstate__(self):
        state = self.__dict__.copy()
        del state["model"]  # we dont want to serialize the model
        return state

    def load_model(self) -> YOLO:
        if self.model is None:
            self.model = YOLO(self.model_path, task=self.task, verbose=self.verbose)
        return self.model


class YoloController(SimController):
    def __init__(self, timing_config: TimingConfig, yolo_config: YoloConfig):
        super().__init__(timing_config)
        self.yolo_config = yolo_config
        self._camera_frames = deque(maxlen=timing_config.imaging_frame_num + timing_config.moving_frame_num)
        self._model = yolo_config.load_model()

    def on_sim_start(self, sim: Simulator):
        self._camera_frames.clear()

    def on_camera_frame(self, sim: Simulator, cam_view: np.ndarray):
        self._camera_frames.append(cam_view)

<<<<<<< HEAD
    def predict(
        self, *frames: np.ndarray
    ) -> tuple[float, float, float, float] | list[tuple[float, float, float, float]]:
=======
    def predict(self, *frames: np.ndarray) -> tuple[float, float, float, float] | list[tuple[float, float, float, float]]:
>>>>>>> 13be88ce
        if len(frames) == 0:
            return []

        # convert grayscale images to BGR because YOLO expects 3-channel images
        if frames[0].ndim == 2 or frames[0].shape[-1] == 1:
            frames = [cv.cvtColor(frame, cv.COLOR_GRAY2BGR) for frame in frames]

        # predict bounding boxes and format results
        pred_results = self._model.predict(
            source=frames,
            device=self.yolo_config.device,
            max_det=1,
            verbose=self.yolo_config.verbose,
            **self.yolo_config.pred_kwargs,
        )

<<<<<<< HEAD
        results = [res.numpy() for res in results]

        bboxes = []

        for res in results:
            if len(res.boxes.xyxy) == 0:
                bboxes.append(None)
            else:
                bbox = BoxConverter.to_xywh(res.boxes.xyxy[0], BoxFormat.XYXY)
                bboxes.append(bbox.tolist())

        if len(results) == 1:
            return bboxes[0]

        return bboxes

    def _cycle_predict_worms(self) -> list[tuple[float, float, float, float]]:
        return self.predict(*self._camera_frames)

    def provide_moving_vector(self, sim: Simulator) -> tuple[int, int]:
=======
        results = []

        for pred_res in pred_results:
            if len(pred_res.boxes) == 0:
                results.append(None)
            else:
                xyxy = pred_res[0].boxes.xyxy[0]
                xywh = BoxConverter.to_xywh(xyxy, BoxFormat.XYXY)
                results.append(xywh)

        if len(results) == 1:
            return results[0]
        return results
        

    def provide_moving_vector_simple(self, sim: Simulator) -> tuple[int, int]:        
>>>>>>> 13be88ce
        bbox = self.predict(self._camera_frames[-self.timing_config.pred_frame_num])
        if bbox is None:
            return 0, 0
        
        bbox_mid = bbox[0] + bbox[2] / 2, bbox[1] + bbox[3] / 2
        camera_mid = sim.camera.camera_size[0] / 2, sim.camera.camera_size[1] / 2

        return round(bbox_mid[0] - camera_mid[0]), round(bbox_mid[1] - camera_mid[1])


class CsvController(SimController):
    def __init__(self, timing_config: TimingConfig, csv_path: str):
        super().__init__(timing_config)

        self.csv_path = csv_path
        self._log_df = pd.read_csv(self.csv_path, index_col="frame")
        self._cycle_number = -1

    def on_sim_start(self, sim: Simulator):
        self._cycle_number = -1

    def on_cycle_start(self, sim: Simulator):
        self._cycle_number += 1

    def predict(self, *frame_nums: int) -> tuple[float, float, float, float] | list[tuple[float, float, float, float]]:
        if len(frame_nums) == 0:
            return []

        bboxes = []

        for frame_num in frame_nums:
            if frame_num not in self._log_df.index:
                bboxes.append(None)

            # get the absolute positions of predicted bbox and of camera
            row = self._log_df.loc[frame_num]
            worm_bbox = row[["wrm_x", "wrm_y", "wrm_w", "wrm_h"]].to_list()
            cam_bbox = row[["cam_x", "cam_y", "cam_w", "cam_h"]].to_list()

            # make bbox relative to camera view
            worm_bbox[0] = worm_bbox[0] - cam_bbox[0]
            worm_bbox[1] = worm_bbox[1] - cam_bbox[1]

            if any(c == -1 for c in worm_bbox):
                bboxes.append(None)
            else:
                bboxes.append(worm_bbox)

        if len(bboxes) == 1:
            return bboxes[0]

        return bboxes

    def _cycle_predict_worms(self) -> list[tuple[float, float, float, float]]:
        start = self._cycle_number * self.timing_config.cycle_length
        end = start + self.timing_config.cycle_length
        return self.predict(*range(start, end))

    def provide_moving_vector(self, sim: Simulator) -> tuple[int, int]:
        frames = (
            sim.camera.index - 2 * self.timing_config.pred_frame_num,
            sim.camera.index - self.timing_config.pred_frame_num,
        )
        bbox_old, bbox_new = self.predict(*frames)

        if bbox_old is None and bbox_new is None:
            return 0, 0

        if bbox_new is None:
            bbox_new = bbox_old

        if bbox_old is None:
            bbox_old = bbox_new

        # calculate the speed of the worm based on both predictions
        bbox_old_mid = bbox_old[0] + bbox_old[2] / 2, bbox_old[1] + bbox_old[3] / 2
        bbox_new_mid = bbox_new[0] + bbox_new[2] / 2, bbox_new[1] + bbox_new[3] / 2
        movement = bbox_new_mid[0] - bbox_old_mid[0], bbox_new_mid[1] - bbox_old_mid[1]
        speed_per_frame = (
            movement[0] / self.timing_config.pred_frame_num,
            movement[1] / self.timing_config.pred_frame_num,
        )

        # calculate camera correction based on the speed of the worm and current worm position
        camera_mid = sim.camera.camera_size[0] / 2, sim.camera.camera_size[1] / 2
<<<<<<< HEAD
        dx = round(
            bbox_new_mid[0]
            - camera_mid[0]
            + speed_per_frame[0] * (self.timing_config.moving_frame_num + self.timing_config.pred_frame_num)
        )
        dy = round(
            bbox_new_mid[1]
            - camera_mid[1]
            + speed_per_frame[1] * (self.timing_config.moving_frame_num + self.timing_config.pred_frame_num)
        )
=======
        dx = round(bbox_new_mid[0] - camera_mid[0] + speed_per_frame[0] * (self.timing_config.moving_frame_num + self.timing_config.pred_frame_num))
        dy = round(bbox_new_mid[1] - camera_mid[1] + speed_per_frame[1] * (self.timing_config.moving_frame_num + self.timing_config.pred_frame_num))
>>>>>>> 13be88ce

        return dx, dy


@dataclass
class LogConfig(ConfigBase):
    root_folder: str
    save_mic_view: bool = False
    save_cam_view: bool = False
    mic_folder_name: str = "micro"
    cam_folder_name: str = "camera"
    err_folder_name: str = "errors"
    bbox_file_name: str = "bboxes.csv"
    mic_file_name: str = "mic_{:09d}.png"
    cam_file_name: str = "cam_{:09d}.png"

    mic_file_path: str = field(init=False)
    cam_file_path: str = field(init=False)
    err_file_path: str = field(init=False)
    bbox_file_path: str = field(init=False)

    def __post_init__(self):
        self.mic_file_path = join_paths(self.root_folder, self.mic_folder_name, self.mic_file_name)
        self.cam_file_path = join_paths(self.root_folder, self.cam_folder_name, self.cam_file_name)
        self.err_file_path = join_paths(self.root_folder, self.err_folder_name, self.cam_file_name)
        self.bbox_file_path = join_paths(self.root_folder, self.bbox_file_name)

    def create_dirs(self):
        create_parent_directory(self.mic_file_path)
        create_parent_directory(self.cam_file_path)
        create_parent_directory(self.err_file_path)
        create_parent_directory(self.bbox_file_path)


class LoggingController(SimController):
    def __init__(
        self,
        sim_controller: SimController,
        log_config: LogConfig,
    ):
        super().__init__(sim_controller.timing_config)

        self.sim_controller = sim_controller
        self.log_config = log_config

        self._camera_frames = deque(maxlen=self.timing_config.cycle_length)
        self._platform_positions = deque(maxlen=self.timing_config.cycle_length)
        self._camera_bboxes = deque(maxlen=self.timing_config.cycle_length)
        self._micro_bboxes = deque(maxlen=self.timing_config.cycle_length)

        self._cycle_number = -1

    def on_sim_start(self, sim: Simulator):
        self.sim_controller.on_sim_start(sim)

        self._cycle_number = -1
        self._camera_frames.clear()
        self._platform_positions.clear()
        self._camera_bboxes.clear()
        self._micro_bboxes.clear()
        self.log_config.create_dirs()

        self._image_saver = ImageSaver(tqdm=False)
        self._image_saver.start()

        self._bbox_logger = CSVLogger(
            self.log_config.bbox_file_path,
            col_names=[
                "frame",
                "cycle",
                "phase",
                "plt_x",
                "plt_y",
                "cam_x",
                "cam_y",
                "cam_w",
                "cam_h",
                "mic_x",
                "mic_y",
                "mic_w",
                "mic_h",
                "wrm_x",
                "wrm_y",
                "wrm_w",
                "wrm_h",
            ],
        )

    def on_sim_end(self, sim: Simulator):
        self.sim_controller.on_sim_end(sim)

        self._image_saver.close()
        self._bbox_logger.close()

    def on_cycle_start(self, sim: Simulator):
        self.sim_controller.on_cycle_start(sim)

        self._cycle_number += 1

    def on_cycle_end(self, sim: Simulator):
        self.sim_controller.on_cycle_end(sim)

        worm_bboxes = self._cycle_predict_worms()

        for i, worm_bbox in enumerate(worm_bboxes):
            csv_row = {}
            csv_row["plt_x"], csv_row["plt_y"] = self._platform_positions[i]
            csv_row["cam_x"], csv_row["cam_y"], csv_row["cam_w"], csv_row["cam_h"] = self._camera_bboxes[i]
            csv_row["mic_x"], csv_row["mic_y"], csv_row["mic_w"], csv_row["mic_h"] = self._micro_bboxes[i]

            frame_number = sim.camera.index - len(self._camera_frames) + i + 1
            phase = (
                "imaging" if i % self.timing_config.cycle_length <= self.timing_config.imaging_frame_num else "moving"
            )

            csv_row["frame"] = frame_number
            csv_row["cycle"] = self._cycle_number
            csv_row["phase"] = phase

            if worm_bbox is not None:
                # format bbox to be have absolute position
                cam_bbox = self._camera_bboxes[i]
                worm_bbox = (worm_bbox[0] + cam_bbox[0], worm_bbox[1] + cam_bbox[1], worm_bbox[2], worm_bbox[3])
            else:
                # log prediction error
                path = self.log_config.err_file_path.format(frame_number)
                self._image_saver.schedule_save(self._camera_frames[i], path)
                worm_bbox = (-1, -1, -1, -1)

            csv_row["wrm_x"], csv_row["wrm_y"], csv_row["wrm_w"], csv_row["wrm_h"] = worm_bbox

            self._bbox_logger.write(csv_row)

        self._bbox_logger.flush()

    def on_camera_frame(self, sim: Simulator, cam_view: np.ndarray):
        self.sim_controller.on_camera_frame(sim, cam_view)

<<<<<<< HEAD
        # log everything
        self._camera_frames.append(cam_view)
        self._platform_positions.append(sim.camera.position)
        self._camera_bboxes.append(sim.camera._calc_view_bbox(*sim.camera.camera_size))
        self._micro_bboxes.append(sim.camera._calc_view_bbox(*sim.camera.micro_size))
=======
class CsvController(SimController):
    def __init__(self, timing_config: TimingConfig, csv_path: str):
        super().__init__(timing_config)

        self.csv_path = csv_path
        self._log_df = pd.read_csv(self.csv_path, index_col="frame")
        self._cycle_number = -1

    def predict(self, *frame_nums: int) -> tuple[float, float, float, float] | list[tuple[float, float, float, float]]:
        if len(frame_nums) == 0:
            return []
>>>>>>> 13be88ce

        if self.log_config.save_cam_view:
            # save camera view
            path = self.log_config.cam_file_path.format(sim.camera.index)
            self._image_saver.schedule_save(cam_view, path)

        if self.log_config.save_mic_view:
            # save micro view
            mic_view = sim.camera.micro_view()
            path = self.log_config.mic_file_path.format(sim.camera.index)
            self._image_saver.schedule_save(mic_view, path)

    def on_imaging_start(self, sim: Simulator):
        self.sim_controller.on_imaging_start(sim)

    def on_micro_frame(self, sim: Simulator, micro_view: np.ndarray):
        self.sim_controller.on_micro_frame(sim, micro_view)

    def on_imaging_end(self, sim: Simulator):
        self.sim_controller.on_imaging_end(sim)

    def on_movement_start(self, sim: Simulator):
        self.sim_controller.on_movement_start(sim)

    def on_movement_end(self, sim: Simulator):
        self.sim_controller.on_movement_end(sim)

    def provide_moving_vector(self, sim: Simulator) -> tuple[int, int]:
        return self.sim_controller.provide_moving_vector(sim)

    def _cycle_predict_worms(self) -> list[tuple[float, float, float, float]]:
        return self.sim_controller._cycle_predict_worms()<|MERGE_RESOLUTION|>--- conflicted
+++ resolved
@@ -54,13 +54,9 @@
     def on_camera_frame(self, sim: Simulator, cam_view: np.ndarray):
         self._camera_frames.append(cam_view)
 
-<<<<<<< HEAD
     def predict(
         self, *frames: np.ndarray
     ) -> tuple[float, float, float, float] | list[tuple[float, float, float, float]]:
-=======
-    def predict(self, *frames: np.ndarray) -> tuple[float, float, float, float] | list[tuple[float, float, float, float]]:
->>>>>>> 13be88ce
         if len(frames) == 0:
             return []
 
@@ -77,7 +73,6 @@
             **self.yolo_config.pred_kwargs,
         )
 
-<<<<<<< HEAD
         results = [res.numpy() for res in results]
 
         bboxes = []
@@ -98,24 +93,6 @@
         return self.predict(*self._camera_frames)
 
     def provide_moving_vector(self, sim: Simulator) -> tuple[int, int]:
-=======
-        results = []
-
-        for pred_res in pred_results:
-            if len(pred_res.boxes) == 0:
-                results.append(None)
-            else:
-                xyxy = pred_res[0].boxes.xyxy[0]
-                xywh = BoxConverter.to_xywh(xyxy, BoxFormat.XYXY)
-                results.append(xywh)
-
-        if len(results) == 1:
-            return results[0]
-        return results
-        
-
-    def provide_moving_vector_simple(self, sim: Simulator) -> tuple[int, int]:        
->>>>>>> 13be88ce
         bbox = self.predict(self._camera_frames[-self.timing_config.pred_frame_num])
         if bbox is None:
             return 0, 0
@@ -201,7 +178,6 @@
 
         # calculate camera correction based on the speed of the worm and current worm position
         camera_mid = sim.camera.camera_size[0] / 2, sim.camera.camera_size[1] / 2
-<<<<<<< HEAD
         dx = round(
             bbox_new_mid[0]
             - camera_mid[0]
@@ -212,10 +188,6 @@
             - camera_mid[1]
             + speed_per_frame[1] * (self.timing_config.moving_frame_num + self.timing_config.pred_frame_num)
         )
-=======
-        dx = round(bbox_new_mid[0] - camera_mid[0] + speed_per_frame[0] * (self.timing_config.moving_frame_num + self.timing_config.pred_frame_num))
-        dy = round(bbox_new_mid[1] - camera_mid[1] + speed_per_frame[1] * (self.timing_config.moving_frame_num + self.timing_config.pred_frame_num))
->>>>>>> 13be88ce
 
         return dx, dy
 
@@ -354,25 +326,11 @@
     def on_camera_frame(self, sim: Simulator, cam_view: np.ndarray):
         self.sim_controller.on_camera_frame(sim, cam_view)
 
-<<<<<<< HEAD
         # log everything
         self._camera_frames.append(cam_view)
         self._platform_positions.append(sim.camera.position)
         self._camera_bboxes.append(sim.camera._calc_view_bbox(*sim.camera.camera_size))
         self._micro_bboxes.append(sim.camera._calc_view_bbox(*sim.camera.micro_size))
-=======
-class CsvController(SimController):
-    def __init__(self, timing_config: TimingConfig, csv_path: str):
-        super().__init__(timing_config)
-
-        self.csv_path = csv_path
-        self._log_df = pd.read_csv(self.csv_path, index_col="frame")
-        self._cycle_number = -1
-
-    def predict(self, *frame_nums: int) -> tuple[float, float, float, float] | list[tuple[float, float, float, float]]:
-        if len(frame_nums) == 0:
-            return []
->>>>>>> 13be88ce
 
         if self.log_config.save_cam_view:
             # save camera view
