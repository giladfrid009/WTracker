import numpy as np
import pandas as pd
import matplotlib.pyplot as plt
import seaborn as sns
from typing import Collection

from evaluation.config import TimingConfig


class Plotter:
    def __init__(self, log_path: str, timing_config: TimingConfig):
        self._data = pd.read_csv(log_path)
        self._header = self._data.columns
        self.timing_config = timing_config

    def data_prep_frames(self, n: int = 1) -> pd.DataFrame:
        data = self._data.copy()
<<<<<<< HEAD
=======

        data["cycle_step"] = data["frame"] % self.timing_config.cycle_length # NEW
>>>>>>> 2310061e
        data = Plotter.concat(data, Plotter.calc_centers(data, "wrm"))
        data = Plotter.concat(data, Plotter.calc_centers(data, "mic"))
        data = Plotter.remove_no_pred_rows(data)
        data = Plotter.concat(data, Plotter.calc_speed(data, n=n))
        data = Plotter.concat(data, Plotter.calc_area_diff(data), Plotter.calc_max_edge_diff(data))
        data['worm_angle'] = Plotter.worm_angle(data, n=n) # NEW
        data = Plotter.worm_deviation(data) # NEW
        data = Plotter.remove_cycle(data, 0)
        return data

    def data_prep_cycles(self, n: int = 15) -> pd.DataFrame:
        data = self.data_prep_frames(n=1)
        data = Plotter.concat(data, Plotter.calc_speed(data, n=n))
        data = Plotter.concat(data, Plotter.calc_area_diff(data), Plotter.calc_max_edge_diff(data))
        data = Plotter.remove_cycle(data, 0)
        return data

    def print_statistics(self, n:int=1) -> pd.DataFrame:
        print("##################### No Preds #####################")
        no_pred_mask = np.ma.mask_or(self._data["wrm_x"].isna(), self._data["wrm_x"] < 0)
        no_pred_frames = (self._data[no_pred_mask])["frame"]
        print(f"Num of No Preds: {len(no_pred_frames)}")
        print(f"No prediction in frames: {no_pred_frames.to_list()}")
        print(f"corresponding cycle steps: {(no_pred_frames%self.timing_config.cycle_length).to_list()}")
        print("##################### Cycles #####################")
        print(f"Num of cycles: {self._data['cycle'].nunique()}")
        print("##################### Area Diff #####################")
<<<<<<< HEAD

        data = self.data_prep_frames()
=======
        
        data = self.data_prep_frames(n=n)
>>>>>>> 2310061e
        non_perfect_pred_ratio = (data["bbox_area_diff"] > 1e-7).sum() / len(data.index)
        print(f"Non Perfect Predictions: {round(100 * non_perfect_pred_ratio, 3)}%")
        print("##################### General #####################")
        display(data.describe())

        return data

    @staticmethod
    def concat(*dataframes: pd.DataFrame) -> pd.DataFrame:
        return pd.concat(list(dataframes), axis=1, ignore_index=False, copy=False)

    @staticmethod
    def remove_no_pred_rows(data: pd.DataFrame) -> pd.DataFrame:
        return data.dropna(inplace=False)

    @staticmethod
    def remove_cycle(data: pd.DataFrame, cycle: int) -> pd.DataFrame:
        indexes = data.loc[data["cycle"] == cycle].index
        return data.drop(index=indexes)

    @staticmethod
    def remove_no_pred_cycles(data: pd.DataFrame) -> pd.DataFrame:
        """
        Remove cycles with negative bounding box coordinates or dimensions, which indicate that no worm was detected.
        """
        # Check if any row within each cycle has negative values in 'worm' columns
        has_negative = data.groupby("cycle")[["wrm_x", "wrm_y", "wrm_w", "wrm_h"]].transform("min").lt(0).any(axis=1)

        # Filter the dataframe to keep only cycles without negative values
        filtered_df = data[~has_negative].copy()

        return filtered_df

    @staticmethod
    def remove_phase(data: pd.DataFrame, phase: str) -> pd.DataFrame:
        """
        Remove rows with the specified phase.
        """
        return data[data["phase"] != phase]

    @staticmethod
    def calc_max_edge_diff(data: pd.DataFrame) -> pd.DataFrame:
        """
        Calculate the length difference between the edges of the worm's bounding boxes and the microscope's bounding boxes.

        Returns:
            pd.DataFrame: DataFrame containing the length differences between the edges of the bounding boxes
        """

        worm_boxes = data[["wrm_x", "wrm_y", "wrm_w", "wrm_h"]].values
        mic_boxes = data[["mic_x", "mic_y", "mic_w", "mic_h"]].values

        worm_left, worm_right = worm_boxes[:, 0], worm_boxes[:, 0] + worm_boxes[:, 2]
        worm_top, worm_bottom = worm_boxes[:, 1], worm_boxes[:, 1] + worm_boxes[:, 3]
        mic_left, mic_right = mic_boxes[:, 0], mic_boxes[:, 0] + mic_boxes[:, 2]
        mic_top, mic_bottom = mic_boxes[:, 1], mic_boxes[:, 1] + mic_boxes[:, 3]

        # Calculate the length difference between the edges of the bounding boxes
        x_diff = np.maximum(0, np.maximum(worm_right - mic_right, mic_left - worm_left))
        y_diff = np.maximum(0, np.maximum(worm_bottom - mic_bottom, mic_top - worm_top))

        return pd.DataFrame({"bbox_edge_diff": np.maximum(x_diff, y_diff)}, index=data.index)

    @staticmethod
    def calc_area_diff(data: pd.DataFrame) -> pd.DataFrame:
        """
        Calculate the area difference between the worms bounding boxes and the microscope's bounding boxes.
        The area difference is the area by which the worm's bounding box exceeds the microscope's bounding box.

        Returns:
            pd.DataFrame: DataFrame of area differences between the bounding boxes
        """

        worm_boxes = data[["wrm_x", "wrm_y", "wrm_w", "wrm_h"]].values
        mic_boxes = data[["mic_x", "mic_y", "mic_w", "mic_h"]].values

        worm_left, worm_right = worm_boxes[:, 0], worm_boxes[:, 0] + worm_boxes[:, 2]
        worm_top, worm_bottom = worm_boxes[:, 1], worm_boxes[:, 1] + worm_boxes[:, 3]
        mic_left, mic_right = mic_boxes[:, 0], mic_boxes[:, 0] + mic_boxes[:, 2]
        mic_top, mic_bottom = mic_boxes[:, 1], mic_boxes[:, 1] + mic_boxes[:, 3]

        left = np.maximum(worm_left, mic_left)
        right = np.minimum(worm_right, mic_right)
        top = np.maximum(worm_top, mic_top)
        bottom = np.minimum(worm_bottom, mic_bottom)

        inter_width = np.maximum(0, right - left)
        inter_height = np.maximum(0, bottom - top)

        inter_area = inter_width * inter_height
        worm_area = worm_boxes[:, 2] * worm_boxes[:, 3]

        area_diff = (worm_area - inter_area) / worm_area

        return pd.DataFrame({"bbox_area_diff": area_diff}, index=data.index)

    @staticmethod
    def calc_centers(data: pd.DataFrame, field_name: str = "wrm") -> pd.DataFrame:
        """
        Calculate the centers of the bounding boxes and add them to the data.
        """
        center_x = data[f"{field_name}_x"] + data[f"{field_name}_w"] / 2
        center_y = data[f"{field_name}_y"] + data[f"{field_name}_h"] / 2

        centers = pd.DataFrame(
            {f"{field_name}_center_x": center_x, f"{field_name}_center_y": center_y}, index=data.index
        )
        return centers

    @staticmethod
    def axis_movement(data: pd.DataFrame, n: int = 1) -> pd.DataFrame:
        frame_diff = data["frame"].diff(n).to_numpy()
        vec_x = data["wrm_center_x"].diff(n) / frame_diff
        vec_y = data["wrm_center_y"].diff(n) / frame_diff

        return pd.DataFrame({"vec_x": vec_x, "vec_y": vec_y}, index=data.index)

    @staticmethod
    def calc_speed(data: pd.DataFrame, n: int = 1) -> pd.DataFrame:
        """
        Calculate the worm speed and add it to the data.
        """
        frame_diff = data["frame"].diff(n).to_numpy()
        wrm_speed_x = data["wrm_center_x"].diff(n) / frame_diff
        wrm_speed_y = data["wrm_center_y"].diff(n) / frame_diff
        wrm_speed = np.sqrt(data["wrm_center_x"].diff(n) ** 2 + data["wrm_center_y"].diff(n) ** 2) / frame_diff

        return pd.DataFrame({"wrm_speed": wrm_speed, "wrm_speed_x":wrm_speed_x, "wrm_speed_y":wrm_speed_y}, index=data.index)

    @staticmethod
    def get_cycle_stats(data: pd.DataFrame, transforms: dict) -> pd.DataFrame:
        return data.groupby("cycle")[list(transforms.keys())].agg(transforms).reset_index()

    @staticmethod
    def bbox_area(data: pd.DataFrame, width_col: str, height_col: str) -> pd.Series:
        mask = data[width_col] < 0
        data.loc[mask, width_col] = 0

        mask = data[height_col] < 0
        data.loc[mask, height_col] = 0

        return data[width_col] * data[height_col]

    @staticmethod
<<<<<<< HEAD
    def rolling_average(data: pd.DataFrame, window_size: int, column: str) -> pd.Series:
        rolling_avg = data[column].rolling(window=window_size, center=False).mean()
=======
    def rolling_average(data: pd.DataFrame, window_size: int, column: str, centered=False) -> pd.DataFrame:
        rolling_avg = data[column].rolling(window=window_size, center=centered).mean()
>>>>>>> 2310061e
        return rolling_avg

    @staticmethod
    def worm_angle(data:pd.DataFrame, n:int=10) -> np.ndarray:
        min_h, min_w = np.min(data["wrm_h"]), np.min(data["wrm_w"])
        x_sign = np.sign(data["wrm_center_x"].diff(n))
        y_sign = np.sign(data["wrm_center_y"].diff(n))
        angle = np.arctan2((data['wrm_h']-min_h)*y_sign, (data['wrm_w']-min_w)*x_sign)
        return angle
    
    @staticmethod
    def worm_deviation(data:pd.DataFrame) -> pd.DataFrame:
        data["worm_deviation_x"] = data["wrm_center_x"] - data["mic_center_x"]
        data["worm_deviation_y"] = data["wrm_center_y"] - data["mic_center_y"]
        data["worm_deviation"] = np.sqrt(data["worm_deviation_x"]**2 + data["worm_deviation_y"]**2)
        return data
    
    @staticmethod
    def scatter_data(
        data: pd.DataFrame,
        x_col: str,
        y_col: str,
        title: str = "",
        x_label: str = None,
        y_label: str = None,
    ):
        if x_label is None:
            x_label = x_col

        if y_label is None:
            y_label = y_col

        x_data = data[x_col]
        y_data = data[y_col]
        corr = np.corrcoef(x_data, y_data)[0, 1]
        slope = np.polyfit(x_data, y_data, 1)[0]

        print("Correlation Coefficient: {:.2f}".format(corr))
        print("Correlation Slope: {:.2f}".format(slope))

        data = data[[x_col, y_col]]
        display(data.round(5).describe(percentiles=np.linspace(0.1, 0.9, 9, endpoint=True)))

        plt.subplots(figsize=(8, 6))
        plt.scatter(x_data, y_data, s=20, alpha=0.5)
        plt.xlabel(x_label, fontsize=14)
        plt.ylabel(y_label, fontsize=14)
        plt.title(title, fontsize=16)
        plt.tight_layout()
        plt.show()

    def calc_mse(self, eval_frames: Collection[int] = None) -> float:
        data = self.data_prep_frames()

        if eval_frames is None:
            eval_frames = list(
                range(
                    self.timing_config.cycle_length + self.timing_config.imaging_frame_num // 4,
                    len(data),
                    self.timing_config.cycle_length,
                )
            )

        eval_data = data.loc[eval_frames]

        mse = np.sum(eval_data["mic_center_x"] - eval_data["wrm_center_x"])**2 + np.sum(eval_data["mic_center_y"] - eval_data["wrm_center_y"])
        mse = mse / (2 * len(eval_data))

        return mse

    def plot_area_vs_speed(self, min_speed: float = None, min_diff: float = None):
        data = self.data_prep_frames()

        avg_speed = data.groupby("cycle")["wrm_speed"].mean()

        data = Plotter.remove_phase(data, "moving")

        max_area_diff = data.groupby("cycle")["bbox_area_diff"].max()

        data = pd.DataFrame({"wrm_speed": avg_speed, "bbox_area_diff": max_area_diff})

        if min_speed is not None:
            data = data[data["wrm_speed"] >= min_speed]

        if min_diff is not None:
            data = data[data["bbox_area_diff"] >= min_diff]

        Plotter.scatter_data(
            data,
            "wrm_speed",
            "bbox_area_diff",
            "Area Diff vs. Avg Speed",
        )

    def plot_speed_hist(self, min_speed: float = None, num_bins: int = 40):
        data = self.data_prep_frames()

        speed = data.groupby("cycle")["wrm_speed"].mean()

        if min_speed is not None:
            speed = speed[speed >= min_speed]

        plt.hist(speed, bins=num_bins)

    def plot_area_vs_dist(self, min_dist: float = None, min_diff: float = None):
        data = self.data_prep_frames()

        dx = data.groupby("cycle")["wrm_center_x"].apply(lambda x: x.iloc[-1] - x.iloc[0])
        dy = data.groupby("cycle")["wrm_center_y"].apply(lambda y: y.iloc[-1] - y.iloc[0])
        dist = np.sqrt(dx**2 + dy**2)

        data = Plotter.remove_phase(data, "moving")

        max_area_diff = data.groupby("cycle")["bbox_area_diff"].max()

        data = pd.DataFrame({"dist": dist, "max_area_diff": max_area_diff})

        if min_dist is not None:
            data = data[data["dist"] >= min_dist]

        if min_diff is not None:
            data = data[data["max_area_diff"] >= min_diff]

        Plotter.scatter_data(
            data,
            "dist",
            "max_area_diff",
            "Max Area Diff vs. Distance",
        )

    def plot_deviation(self, n:int=1, condition=None) -> plt.Figure:
        data = self.data_prep_frames(n=n)
        data["worm_center_dist"] = np.sqrt(
            (data["wrm_center_x"] - data["mic_center_x"]) ** 2 + (data["wrm_center_y"] - data["mic_center_y"]) ** 2
        )
        data["cycle_step"] = data["frame"] % self.timing_config.cycle_length
        data['angle'] = np.arctan2(data['wrm_w'], data['wrm_h'])
        if condition is not None:
            data = data[condition(data)]

        g = sns.jointplot(data=data, x="cycle_step", y="worm_center_dist", kind="hist")
        g.figure.suptitle(f"distance between worm and microscope centers as a function of cycle step")
        g.set_axis_labels("cycle step", "distance")
        plt.show()
        return g.figure

    def plot_2d_deviation(self, n:int=1, hue="cycle_step", condition=None) -> plt.Figure:
        data = self.data_prep_frames(n=n)
        data["worm_center_dist_x"] = data["wrm_center_x"] - data["mic_center_x"]
        data["worm_center_dist_y"] = data["wrm_center_y"] - data["mic_center_y"]

        data["cycle_step"] = data["frame"] % self.timing_config.cycle_length
        if condition is not None:
            data = data[condition(data)]
        g = sns.jointplot(data=data, x="worm_center_dist_x", y="worm_center_dist_y", kind="scatter", hue=hue, alpha=0.6)
        g.set_axis_labels("distance x", "distance y")
        g.figure.suptitle(f"distance between worm and microscope centers in each axis")

        return g.figure

    def plot_area_vs_speed_guy(self, n: int = 1, window_size: int = 15, hue=None, condition=None) -> plt.Figure:
        data = self.data_prep_frames(n=n)
        data["wrm_speed_avg"] = Plotter.rolling_average(data, window_size=window_size, column="wrm_speed")
        # fig, ax = plt.subplots()
        mask = data["bbox_area_diff"] > 1e-3
        if condition is not None:
            mask = condition(data) & mask
        g = sns.jointplot(
            data=data[mask], x="wrm_speed_avg", y="bbox_area_diff", hue=hue, kind="scatter", xlim=(0, 3), dropna=True
        )
        g.figure.suptitle(f"n = {n}, rolling window = {window_size}")
        return g.figure
    
    def plot_area_vs_time(self, n: int = 1, window_size: int = 15, hue=None, condition=None) -> plt.Figure:
        data = self.data_prep_frames(n=n)
        data["wrm_speed_avg"] = Plotter.rolling_average(data, window_size=window_size, column="wrm_speed")
        # fig, ax = plt.subplots()
        mask = data["bbox_area_diff"] > 1e-3
        if condition is not None:
            mask = condition(data) & mask
        g = sns.jointplot(
            data=data[mask], x="wrm_speed_avg", y="bbox_area_diff", hue=hue, kind="scatter", xlim=(0, 3), dropna=True
        )
        g.figure.suptitle(f"n = {n}, rolling window = {window_size}")
        return g.figure

    def plot_cycle_step_vs_speed(self, n: int = 1, hue=None, condition=None) -> plt.Figure:
        data = self.data_prep_frames(n=n)
        data["cycle_step"] = data["frame"] % self.timing_config.cycle_length

        if condition is not None:
            data = data[condition(data)]
        g = sns.catplot(data=data, x="cycle_step", y="wrm_speed", kind="violin")
        g.set_axis_labels("cycle step", "worm speed")
        return g.figure

    def plot_trajectory(self, n=1, hue:str='frame', condition=None):
        data = self.data_prep_frames(n=n)
        if condition is not None:
            data = data[condition(data)]

        fig, ax = plt.subplots()
        sns.scatterplot(data=data, x='wrm_center_x', y='wrm_center_y', hue=hue, ax=ax, alpha=0.3, linewidth=0.2)
        ax.set_xlim(0)
        ax.set_ylim(0)
        ax.invert_yaxis()
        fig.tight_layout()
        plt.show()<|MERGE_RESOLUTION|>--- conflicted
+++ resolved
@@ -15,11 +15,8 @@
 
     def data_prep_frames(self, n: int = 1) -> pd.DataFrame:
         data = self._data.copy()
-<<<<<<< HEAD
-=======
 
         data["cycle_step"] = data["frame"] % self.timing_config.cycle_length # NEW
->>>>>>> 2310061e
         data = Plotter.concat(data, Plotter.calc_centers(data, "wrm"))
         data = Plotter.concat(data, Plotter.calc_centers(data, "mic"))
         data = Plotter.remove_no_pred_rows(data)
@@ -47,13 +44,8 @@
         print("##################### Cycles #####################")
         print(f"Num of cycles: {self._data['cycle'].nunique()}")
         print("##################### Area Diff #####################")
-<<<<<<< HEAD
-
-        data = self.data_prep_frames()
-=======
         
         data = self.data_prep_frames(n=n)
->>>>>>> 2310061e
         non_perfect_pred_ratio = (data["bbox_area_diff"] > 1e-7).sum() / len(data.index)
         print(f"Non Perfect Predictions: {round(100 * non_perfect_pred_ratio, 3)}%")
         print("##################### General #####################")
@@ -198,13 +190,8 @@
         return data[width_col] * data[height_col]
 
     @staticmethod
-<<<<<<< HEAD
-    def rolling_average(data: pd.DataFrame, window_size: int, column: str) -> pd.Series:
-        rolling_avg = data[column].rolling(window=window_size, center=False).mean()
-=======
     def rolling_average(data: pd.DataFrame, window_size: int, column: str, centered=False) -> pd.DataFrame:
         rolling_avg = data[column].rolling(window=window_size, center=centered).mean()
->>>>>>> 2310061e
         return rolling_avg
 
     @staticmethod
