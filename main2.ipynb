--- conflicted
+++ resolved
@@ -16,9 +16,6 @@
                 "\n",
                 "from evaluation.vlc import VLC\n",
                 "from utils.path_utils import Files\n",
-<<<<<<< HEAD
-                "from evaluation.config import *"
-=======
                 "from evaluation.simulator import TimingConfig\n",
                 "from evaluation.analysis import Plotter\n",
                 "\n",
@@ -63,7 +60,6 @@
                 "center = BoxUtils.center(boxes)\n",
                 "print(center)\n",
                 "np.diff(center, n=1, axis=0) / delta\n"
->>>>>>> 2310061e
             ]
         },
         {
@@ -1180,12 +1176,8 @@
                 "reader = DummyReader(exp_config)\n",
                 "\n",
                 "logging_controller = LoggingController(controller, log_config)\n",
-<<<<<<< HEAD
-                "motor_controller = SimpleMotorController(time_config, move_after_ratio=0)\n",
-=======
                 "motor_controller = SineMovementController(time_config)\n",
                 "# motor_controller = SimpleMovementController(time_config, 0)\n",
->>>>>>> 2310061e
                 "\n",
                 "sim = Simulator(time_config, exp_config, logging_controller, reader=None, motor_controller=motor_controller)"
             ]
