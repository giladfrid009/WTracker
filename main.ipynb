--- conflicted
+++ resolved
@@ -285,46 +285,26 @@
                 ")\n",
                 "\n",
                 "log_config = LogConfig(\n",
-<<<<<<< HEAD
                 "    root_folder=\"logs_v2/\",\n",
-=======
-                "    root_folder=\"D:/Guy_Gilad/Evaluation/Eval_v2_advanced\",\n",
->>>>>>> 13be88ce
                 "    save_mic_view=True,\n",
                 "    save_cam_view=True,\n",
                 ")\n",
                 "\n",
                 "log_config.create_dirs()\n",
                 "\n",
-<<<<<<< HEAD
                 "\"\"\"\n",
                 "time_config.save_json(\"logs/time_config.json\")\n",
                 "log_config.save_json(\"logs/log_config.json\")\n",
                 "yolo_config.save_json(\"logs/yolo_config.json\")\n",
                 "\"\"\"\n",
-=======
-                "yolo_config = YoloConfig(model_path=\"yolov8m-trained.pt\", verbose=True) \n",
->>>>>>> 13be88ce
                 "\n",
                 "time_config.save_json(log_config.root_folder+\"/time_config.json\")\n",
                 "log_config.save_json(log_config.root_folder+\"/log_config.json\")\n",
                 "yolo_config.save_json(log_config.root_folder+\"/yolo_config.json\")\n",
                 "\n",
-<<<<<<< HEAD
                 "\"\"\" time_config = TimingConfig.load_json(\"logs/time_config.json\")\n",
                 "log_config = LogConfig.load_json(\"logs/log_config.json\")\n",
                 "yolo_config = YoloConfig.load_json(\"logs/yolo_config.json\") \"\"\"\n"
-=======
-                "\n",
-                "frames_path = \"D:/Guy_Gilad/RawData/Exp_20240213_N2_JC01\"\n",
-                "files = Files(frames_path, extension='Bmp', sorting_func=lambda f: int(f.split('-')[-1].split('.')[0]))\n",
-                "files_list = [file for file in files]\n",
-                "reader = FrameReader(frames_path, files_list)\n",
-                "\n",
-                "# time_config = TimingConfig.load_json(\"logs/time_config.json\")\n",
-                "# log_config = LogConfig.load_json(\"logs/log_config.json\")\n",
-                "# yolo_config = YoloConfig.load_json(\"logs/yolo_config.json\")\n"
->>>>>>> 13be88ce
             ]
         },
         {
@@ -342,17 +322,10 @@
             "metadata": {},
             "outputs": [],
             "source": [
-<<<<<<< HEAD
                 "sim_controller = YoloController(time_config, yolo_config)\n",
                 "sim_controller = CsvController(time_config, \"logs/bboxes.csv\")\n",
                 "log_controller = LoggingController(sim_controller, log_config)\n",
                 "sim = Simulator(time_config, reader, log_controller)"
-=======
-                "# controller = CsvController(time_config, \"D:/Guy_Gilad/Evaluation/Eval_v2/bboxes.csv\")\n",
-                "# controller = LoggingController(time_config, yolo_config, log_config)\n",
-                "controller = YoloController(time_config, yolo_config)\n",
-                "sim = Simulator(time_config, reader, controller)"
->>>>>>> 13be88ce
             ]
         },
         {
